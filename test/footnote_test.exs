--- conflicted
+++ resolved
@@ -121,13 +121,8 @@
   end
 
   test "parses footnote content" do
-<<<<<<< HEAD
-    {blocks, _} = Parser.parse(["para[^ref-id]", "", "[^ref-id]: line 1", "line 2", "line 3", "", "para"], options, false)
-    {blocks, footnotes} = Parser.handle_footnotes(blocks, options, &Enum.map/2)
-=======
-    {blocks, _} = Parser.parse(["para[^ref-id]", "", "[^ref-id]: line 1", "line 2", "line 3", "", "para"], options())
+    {blocks, _} = Parser.parse(["para[^ref-id]", "", "[^ref-id]: line 1", "line 2", "line 3", "", "para"], options(), false)
     {blocks, footnotes} = Parser.handle_footnotes(blocks, options(), &Enum.map/2)
->>>>>>> b44d4817
     fn_content = [%Earmark.Block.Para{lines: ["line 1", "line 2", "line 3"]}]
     fn_def = %Earmark.Block.FnDef{id: "ref-id", number: 1, blocks: fn_content }
     assert blocks == [%Earmark.Block.Para{lines: ["para[^ref-id]"]},
