defmodule FootnoteTest do
  use ExUnit.Case

  alias Earmark.Parser
  alias Earmark.Inline
  alias Earmark.Block
  alias Earmark.Line

  def test_footnotes do
    [ {"fn-a", %Block.FnDef{id: "fn-a", number: 1}} ]
    |> Enum.into(HashDict.new)
  end

  def options do
    %Earmark.Options{footnotes: true}
  end

  def context do
    ctx = put_in(%Earmark.Context{}.options, options)
    ctx = put_in(ctx.footnotes, test_footnotes)
    Inline.update_context(ctx)
  end

  def convert(string) do
    Inline.convert(string, context)
  end

  test "handles FnDef blocks without Footnotes enabled" do
    lines = ["This is a footnote[^1].", "", "[^1]: This is the content."]
    Earmark.to_html(lines, put_in(%Earmark.Options{}.footnotes, false))
    # expected: not crashing
  end

  test "handles text without footntoes when Footnotes enabled" do
    lines = ["This is some regular text"]
    Earmark.to_html(lines, options)
  end

  test "basic footnote link" do
    result = convert(~s{a footnote[^fn-a] in text})
    assert result == ~s[a footnote<a href="#fn:1" id="fnref:1" class="footnote" title="see footnote">1</a> in text]
  end

  test "pulls one-line footnote bodies" do
    result = Block.lines_to_blocks([ %Line.FnDef{id: "some-fn", content: "This is a footnote."} ])
    assert result == [%Block.FnDef{id: "some-fn", blocks: [%Block.Para{lines: ["This is a footnote."]}]}]
  end

  test "pulls multi-line footnote bodies" do
    result = Block.lines_to_blocks([
                %Line.FnDef{id: "some-fn", content: "This is a multi-line"},
                %Line.Text{content: "footnote example.", line: "footnote example."}
             ])
    expected = [%Block.FnDef{id: "some-fn", blocks: [
                  %Block.Para{lines: ["This is a multi-line", "footnote example."]}
                ]}]
    assert result == expected
  end

  test "handles multi-paragraph footnote bodies" do
    lines = ["This is a footnote[^fn-1]",
             "",
             "[^fn-1]: line 1",
             "line 2",
             "",
             "    Para 2 line 1",
             "    Para 2 line 2",
             "",
             "    * List Item 1",
             "      List Item 1 Cont",
             "    * List Item 2"
             ]
<<<<<<< HEAD

=======
    {result, _} = Parser.parse(lines)
    expected = [%Block.Para{attrs: nil, lines: ["This is a footnote[^fn-1]"]}, 
		%Block.Para{attrs: nil, lines: ["[^fn-1]: line 1", "line 2"]},
            	%Block.Code{attrs: nil, language: nil, lines: ["Para 2 line 1", "Para 2 line 2", "", 
								       "* List Item 1", "  List Item 1 Cont", "* List Item 2"]
		}]    
    assert result == expected
>>>>>>> 48066204
    html = Earmark.to_html(lines, put_in(%Earmark.Options{}.footnotes, true))
    expected_html = """
    <p>This is a footnote<a href="#fn:1" id="fnref:1" class="footnote" title="see footnote">1</a></p>
    <div class="footnotes">
    <hr>
    <ol>
    <li id="fn:1"><p>line 1
    line 2</p>
    <p>Para 2 line 1
    Para 2 line 2</p>
    <ul>
    <li>List Item 1
      List Item 1 Cont
    </li>
    <li>List Item 2
    </li>
    </ul>
    <p><a href="#fnref:1" title="return to article" class="reversefootnote">&#x21A9;</a></p>
    </li>
    </ol>

    </div>
    """
    assert "#{html}\n" == expected_html
  end

  test "uses a starting footnote number" do
    para = %Block.Para{lines: ["line 1[^ref-1] and", "line 2[^ref-2]."]}
    text = [para,
            %Block.FnDef{id: "ref-2", blocks: [%Block.Para{lines: ["ref 2"]}]},
            %Block.FnDef{id: "ref-1", blocks: [%Block.Para{lines: ["ref 1"]}]}]
    opts = put_in(options.footnote_offset, 3)
    { blocks, footnotes } = Parser.handle_footnotes(text, opts, &Enum.map/2)
    output_fnotes = [%Block.FnDef{id: "ref-1", number: 3, blocks: [%Block.Para{lines: ["ref 1"]}]},
                     %Block.FnDef{id: "ref-2", number: 4, blocks: [%Block.Para{lines: ["ref 2"]}]}]
    expected_blocks = [para, %Block.FnList{blocks: output_fnotes}]
    assert blocks == expected_blocks
    expected_fnotes = Enum.map(output_fnotes, &({&1.id, &1})) |> Enum.into(HashDict.new)
    assert footnotes == expected_fnotes
  end

  test "parses footnote content" do
    {blocks, _} = Parser.parse(["para[^ref-id]", "", "[^ref-id]: line 1", "line 2", "line 3", "", "para"], options)
    {blocks, footnotes} = Parser.handle_footnotes(blocks, options, &Enum.map/2)
    fn_content = [%Earmark.Block.Para{lines: ["line 1", "line 2", "line 3"]}]
    fn_def = %Earmark.Block.FnDef{id: "ref-id", number: 1, blocks: fn_content }
    assert blocks == [%Earmark.Block.Para{lines: ["para[^ref-id]"]},
                      %Earmark.Block.Para{lines: ["para"]},
                      %Earmark.Block.FnList{blocks: [fn_def]}
                     ]
    expect = HashDict.new |> HashDict.put("ref-id", fn_def)
    assert footnotes == expect
  end

  test "renders footnotes" do
    body = """
    A line with[^ref-a] two references[^ref-b].

    [^ref-b]: Ref B.
    [^ref-a]: Ref A.
    """
    result = Earmark.to_html(body, put_in(%Earmark.Options{}.footnotes, true))
    expected = """
    <p>A line with<a href="#fn:1" id="fnref:1" class="footnote" title="see footnote">1</a> two references<a href="#fn:2" id="fnref:2" class="footnote" title="see footnote">2</a>.</p>
    <div class="footnotes">
    <hr>
    <ol>
    <li id="fn:1"><p>Ref A.&nbsp;<a href="#fnref:1" title="return to article" class="reversefootnote">&#x21A9;</a></p>
    </li>
    <li id="fn:2"><p>Ref B.&nbsp;<a href="#fnref:2" title="return to article" class="reversefootnote">&#x21A9;</a></p>
    </li>
    </ol>

    </div>
    """
    assert "#{result}\n" == expected
  end

end<|MERGE_RESOLUTION|>--- conflicted
+++ resolved
@@ -70,9 +70,7 @@
              "      List Item 1 Cont",
              "    * List Item 2"
              ]
-<<<<<<< HEAD
 
-=======
     {result, _} = Parser.parse(lines)
     expected = [%Block.Para{attrs: nil, lines: ["This is a footnote[^fn-1]"]}, 
 		%Block.Para{attrs: nil, lines: ["[^fn-1]: line 1", "line 2"]},
@@ -80,7 +78,7 @@
 								       "* List Item 1", "  List Item 1 Cont", "* List Item 2"]
 		}]    
     assert result == expected
->>>>>>> 48066204
+
     html = Earmark.to_html(lines, put_in(%Earmark.Options{}.footnotes, true))
     expected_html = """
     <p>This is a footnote<a href="#fn:1" id="fnref:1" class="footnote" title="see footnote">1</a></p>
