 defmodule Earmark.Inline do

  @moduledoc """
  Match and render inline sequences, passing each to the
  renderer.
  """

<<<<<<< HEAD
=======
  alias  Earmark.Error
  alias  Earmark.Helpers.LinkParser
>>>>>>> 668b2d09
  import Earmark.Helpers
  import Earmark.Helpers.StringHelpers, only: [behead: 2]
  import Earmark.Helpers.HtmlHelpers, only: [augment_tag_with_ial: 4]
  import Earmark.Context, only: [prepend: 2, set_value: 2]
  import Earmark.Message, only: [add_messages: 2]

  @doc false
  def convert(src, lnb, context)
  def convert(list, lnb, context) when is_list(list), do: _convert(Enum.join(list, "\n"), lnb, context)
  def convert(src, lnb, context),                     do: _convert(src, lnb, context)

  defp _convert(src, current_lnb, context) do
    convert_each({src, context, %{context | value: []}, current_lnb}, all_converters())
  end

<<<<<<< HEAD
  @doc false
  def convert(src, context) when is_list(src) do
    convert(Enum.join(src, "\n"), context)
=======
  @linky_converter_names [:converter_for_link, :converter_for_reflink, :converter_for_footnote, :converter_for_nolink]

  defp all_converters do
    [
      converter_for_escape:             &converter_for_escape/2,
      converter_for_autolink:           &converter_for_autolink/2,
      converter_for_tag:                &converter_for_tag/2,
      converter_for_link:               &converter_for_link/2,
      converter_for_img:                &converter_for_img/2,
      converter_for_reflink:            &converter_for_reflink/2,
      converter_for_footnote:           &converter_for_footnote/2,
      converter_for_nolink:             &converter_for_nolink/2,
      converter_for_strikethrough_gfm:  &converter_for_strikethrough_gfm/2,
      converter_for_strong:             &converter_for_strong/2,
      converter_for_em:                 &converter_for_em/2,
      converter_for_code:               &converter_for_code/2,
      converter_for_br:                 &converter_for_br/2,
      converter_for_inline_ial:         &converter_for_inline_ial/2,
      converter_for_text:               &converter_for_text/2
    ]
>>>>>>> 668b2d09
  end


  defp convert_each(data, converters)

  defp convert_each({"", context, result, _lnb}, _converters) do
    with result1 <- result.value
        |> Enum.reverse()
        |> IO.iodata_to_binary
        |> replace(~r{(</[^>]*>)‘}, "\\1’")
        |> replace(~r{(</[^>]*>)“}, "\\1”"), do: set_value(context, result1)
  end

  defp convert_each(data, converters) do
    walk_converters(converters, data, converters)
  end


<<<<<<< HEAD
    cond do
      # escape
      match = Regex.run(context.rules.escape, src) ->
        [ match, escaped ] = match
        convert_each(behead(src, match), context, [ result | escaped ])

      # autolink
      match = Regex.run(context.rules.autolink, src) ->
        [ match, link, protocol ] = match
        { href, text } = convert_autolink(link, protocol)
        out = renderer.link(href, text)
        convert_each(behead(src, match), context, [ result | out ])
=======
  defp walk_converters(converters, data, all_converters)
>>>>>>> 668b2d09

  defp walk_converters([], _, _) do
    # This should never happen
    raise Error, "Illegal State"
  end
  defp walk_converters([{_converter_name, converter}|rest], data = { _src, context, _result, _lnb}, all_converters) do
    case converter.(data, context.options.renderer) do
      # This has not been the correct converter, move on
      nil                -> walk_converters(rest, data, all_converters)
      nd                 ->
        convert_each(update_lnb(nd), all_converters)
    end
  end


  defp converter_for_escape({src, context, result, lnb}, _renderer) do
    if match = Regex.run(context.rules.escape, src) do
      [ match, escaped ] = match
      {behead(src, match), context, prepend(result, escaped), lnb}
    end
  end

  defp converter_for_autolink({src, context, result, lnb}, renderer) do
    if match = Regex.run(context.rules.autolink, src) do
      [ match, link, protocol ] = match
      { href, text } = convert_autolink(link, protocol)
      out = renderer.link(href, text)
      { behead(src, match), context, prepend(result, out), lnb }
    end
  end

  defp converter_for_tag({src, context, result, lnb}, _renderer) do
    case Regex.run(context.rules.tag, src) do
      [ match ] ->
        out = context.options.do_sanitize.(match)
        { behead(src, match), context, prepend(result, out), lnb }
        _       -> nil
    end
  end

  # TODO: v1.3 Fix this `mess` where mess in
  #       as we need to parse the url part for nested (), and [] expressions (from issues #88 and #70, as well as #89 and #90, but
  #       the later two are _home made_)
  #       a regex will not do. As however we have to accept the following title strings (for backwards compatibility before v1.3)
  #                 [...](url "title")and still title")  --> title = ~s<title")and still title>
  #       yecc will not do (we are  not LALR-1 not even LALR-k or LR-k :@ !!!!)
  #       therefor this complicated recursive descent bailing out parser I did not want to write in the first place...
  #       Oh yes and of course I cannot even preparse the url part because of this e.g.
  #                 [...](url "((((((")
  defp converter_for_link({src, context, result, lnb}, _renderer) do
    if match = LinkParser.parse_link(src, lnb) do
      unless is_image?(match) do
        {match, text, href, title, messages} = match
        out = output_link(context, text, href, title, lnb)
        { behead(src, match), add_messages(context, messages), prepend(result, out), lnb }
      end
    end
  end

  defp converter_for_img({src, context, result, lnb}, _renderer) do
    if match = LinkParser.parse_link(src, lnb) do
      if is_image?(match) do
        {match, text, href, title, messages} = match
        out = output_image(context.options.renderer, text, href, title)
        { behead(src, match), add_messages(context, messages), prepend(result,  out), lnb }
      end
    end
  end

  defp converter_for_reflink({src, context, result, lnb}, _renderer) do
    if match = Regex.run(context.rules.reflink, src) do
      { match, alt_text, id } = case match do
        [ match, id, "" ]       -> { match, id, id  }
        [ match, alt_text, id ] -> { match, alt_text, id }
      end
      case reference_link(context, match, alt_text, id, lnb) do
        {:ok, out} -> { behead(src, match), context, prepend(result,  out), lnb }
        _          -> nil
        end
<<<<<<< HEAD
        out = reference_link(context, match, alt_text, id)
        convert_each(behead(src, match), context, [ result | out ])

      # footnotes
      match = Regex.run(context.rules.footnote, src) ->
        [match, id] = match
        out = footnote_link(context, match, id)
        convert_each(behead(src, match), context, [ result | out ])


      # nolink
      match = Regex.run(context.rules.nolink, src) ->
        [ match, id ] = match
        out = reference_link(context, match, id, id)
        convert_each(behead(src, match), context, [ result | out ])


      # strikethrough (gfm)
      match = Regex.run(context.rules.strikethrough, src) ->
        [ match, content ] = match
        out = renderer.strikethrough(convert(content, context))
        convert_each(behead(src, match), context, [ result | out ])


      # strong
      match = Regex.run(context.rules.strong, src) ->
        { match, content } = case match do
          [ m, _, c ] -> {m, c}
          [ m, c ]    -> {m, c}
=======
      end
    end

  defp converter_for_footnote({src, context, result, lnb}, _renderer) do
    case Regex.run(context.rules.footnote, src) do
      [match, id] ->
        case footnote_link(context, match, id) do
          {:ok, out} -> { behead(src, match), context, prepend(result,  out), lnb }
          _          -> nil
>>>>>>> 668b2d09
        end
      _           -> nil
    end
  end

  defp converter_for_nolink({src, context, result, lnb}, _renderer) do
    case Regex.run(context.rules.nolink, src) do
      [ match, id ] ->
        case reference_link(context, match, id, id, lnb) do
            {:ok, out} -> { behead(src, match), context, prepend(result,  out), lnb }
            _          -> nil
        end
<<<<<<< HEAD
        out = renderer.em(convert(content, context))
        convert_each(behead(src, match), context, [ result | out ])

      # ruby
      match = Regex.run(context.rules.ruby, src) ->
        [ match, kanji, kana ] = match
        out = renderer.ruby(kanji, kana)
        convert_each(behead(src, match), context, [ result | out ])

      # code
      match = Regex.run(context.rules.code, src) ->
        [match, _, content] = match
        content = String.strip(content)  # this from Gruber
        out = renderer.codespan(escape(content, true))
        convert_each(behead(src, match), context, [ result | out ])

      # br
      match = Regex.run(context.rules.br, src, return: :index) ->
        out = renderer.br()
        [ {0, match_len} ] = match
        convert_each(behead(src, match_len), context, [ result | out ])


      # text
      match = Regex.run(context.rules.text, src) ->
        [ match ] = match
        out = escape(context.options.do_smartypants.(match))
        convert_each(behead(src, match), context, [ result | out ])

      # No match
      true ->
        location = String.slice(src, 0, 100)
        raise("Failed to parse inline starting at: #{inspect(location)}")
=======
      _             -> nil
    end
  end

  defp converter_for_strikethrough_gfm({src, context, result, lnb}, renderer) do
    if match = Regex.run(context.rules.strikethrough, src) do
      [ match, content ] = match
      out = renderer.strikethrough(convert(content, lnb, context).value)
      { behead(src, match), context, prepend(result,  out), lnb }
    end
  end

  defp converter_for_strong({src, context, result, lnb}, renderer) do
    if match = Regex.run(context.rules.strong, src) do
      { match, content } = case match do
        [ m, _, c ] -> {m, c}
        [ m, c ]    -> {m, c}
      end
      out = renderer.strong(convert(content, lnb, context).value)
      { behead(src, match), context, prepend(result,  out), lnb }
    end
  end

  defp converter_for_em({src, context, result, lnb}, renderer) do
    if match = Regex.run(context.rules.em, src) do
      { match, content } = case match do
        [ m, _, c ] -> {m, c}
        [ m, c ]    -> {m, c}
      end
      out = renderer.em(convert(content, lnb, context).value)
      { behead(src, match), context, prepend(result,  out), lnb }
    end
  end

  defp converter_for_code({src, context, result, lnb}, renderer) do
    if match = Regex.run(context.rules.code, src) do
      [match, _, content] = match
      content = String.trim(content)  # this from Gruber
      out = renderer.codespan(escape(content, true))
      { behead(src, match), context, prepend(result,  out), lnb }
    end
  end

  defp converter_for_inline_ial(conv_data, renderer)
  defp converter_for_inline_ial({src, context, %{value: [maybe_tag|result]}=result_ctx, lnb}, _renderer) do
    if match = Regex.run(context.rules.inline_ial, src) do
      [match, ial] = match
      case augment_tag_with_ial(context, maybe_tag, ial, lnb) do
        nil                 -> nil
        {context1, new_tag} ->
          { behead(src, match), context1, set_value(result_ctx, [new_tag|result]), lnb }
      end
    end
  end
  defp converter_for_inline_ial(_conv_data, _renderer), do: nil

  defp converter_for_br({src, context, result, lnb}, renderer) do
    if match = Regex.run(context.rules.br, src, return: :index) do
      out = renderer.br()
      [ {0, match_len} ] = match
      { behead(src, match_len), context, prepend(result,  out), lnb }
    end
  end

  defp converter_for_text({src, context, result, lnb}, renderer) do
    if match = Regex.run(context.rules.text, src) do
      [ match ] = match
      out = escape(context.options.do_smartypants.(match)) 
      |> hard_line_breaks(context.options.gfm, renderer)
      { behead(src, match), context, prepend(result,  out), lnb }
>>>>>>> 668b2d09
    end
  end

  defp convert_autolink(link, _separator = "@") do
    link = (if String.at(link, 6) == ":", do: behead(link, 7), else: link)
    text = mangle_link(link)
    href = mangle_link("mailto:") <> text
    { encode(href), escape(text) }
  end

  defp convert_autolink(link, _separator) do
    link = encode(link)
    { link, link }
  end

  @gfm_hard_line_break ~r{\\\n}
  defp hard_line_breaks(text, gfm, renderer)
  defp hard_line_breaks(text, false, _renderer), do: text
  defp hard_line_breaks(text, nil, _renderer),   do: text
  defp hard_line_breaks(text, _, renderer) do
    with br = renderer.br(), do: Regex.replace(@gfm_hard_line_break, text, br <> "\n")
  end


  @doc false
  def mangle_link(link) do
    link
  end
<<<<<<< HEAD

=======
>>>>>>> 668b2d09

  defp output_image_or_link(context, "!" <> _, text, href, title, _lnb) do
    output_image(context.options.renderer, text, href, title)
  end

  defp output_image_or_link(context, _, text, href, title, lnb) do
    output_link(context, text, href, title, lnb)
  end

  defp output_link(context, text, href, title, lnb) do
    href       = encode(href)
    title      = if title, do: escape(title), else: nil
    link       = convert_each({text, context, set_value(context, []), lnb},
                        Keyword.drop(all_converters(), @linky_converter_names))
    context.options.renderer.link(href, link.value, title)
  end

  defp output_footnote_link(context, ref, back_ref, number) do
    ref = encode(ref)
    back_ref = encode(back_ref)
    context.options.renderer.footnote_link(ref, back_ref, number)
  end

  defp output_image(renderer, text, href, title) do
    href = encode(href)
    title = if title, do: escape(title), else: nil
    renderer.image(href, escape(text), title)
  end

  defp reference_link(context, match, alt_text, id, lnb) do
    id = id |> replace(~r{\s+}, " ") |> String.downcase

    case Map.fetch(context.links, id) do
      {:ok, link } -> {:ok, output_image_or_link(context, match, alt_text, link.url, link.title, lnb)}
      _            -> nil
      end
  end

<<<<<<< HEAD

  ##############################################################################
  # Handle adding option specific rules and processors                         #
  ##############################################################################

  defp noop(text), do: text

  @doc false
  # this is called by the command line processor to update
  # the inline-specific rules in light of any options
  def update_context(context =  %Context{options: options}) do
    context = %{ context | rules: rules_for(options) }
    context = if options.smartypants do
      put_in(context.options.do_smartypants, &smartypants/1)
    else
      put_in(context.options.do_smartypants, &noop/1)
    end

    if options.sanitize do
      put_in(context.options.do_sanitize, &escape/1)
    else
      put_in(context.options.do_sanitize, &noop/1)
=======
  defp footnote_link(context, _match, id) do
    case Map.fetch(context.footnotes, id) do
      {:ok, %{number: number}} -> {:ok, output_footnote_link(context, "fn:#{number}", "fnref:#{number}", number)}
      _                        -> nil
>>>>>>> 668b2d09
    end
  end


<<<<<<< HEAD
  @inside  ~S{(?:\[[^\]]*\]|[^\[\]]|\](?=[^\[]*\]))*}
  @href    ~S{\s*<?([\s\S]*?)>?(?:\s+['"]([\s\S]*?)['"])?\s*}  #"

  @code ~r{^
			(`+)		# $1 = Opening run of `
			(.+?)		# $2 = The code block
			(?<!`)
			\1			# Matching closer
			(?!`)
  }x


  defp basic_rules do
    [
      escape:   ~r{^\\([\\`*\{\}\[\]()\#+\-.!_>])},
      autolink: ~r{^<([^ >]+(@|:\/)[^ >]+)>},
      url:      ~r{\z\A},  # noop
      tag:      ~r{^<!--[\s\S]*?-->|^<\/?\w+(?:"[^"]*"|'[^']*'|[^'">])*?>},
      link:     ~r{^!?\[(#{@inside})\]\(#{@href}\)},
      reflink:  ~r{^!?\[(#{@inside})\]\s*\[([^\]]*)\]},
      nolink:   ~r{^!?\[((?:\[[^\]]*\]|[^\[\]])*)\]},
      strong:   ~r{^__([\s\S]+?)__(?!_)|^\*\*([\s\S]+?)\*\*(?!\*)},
      em:       ~r{^\b_((?:__|[\s\S])+?)_\b|^\*((?:\*\*|[\s\S])+?)\*(?!\*)},
      code:     @code,
      br:       ~r<^ {2,}\n(?!\s*$)>,
      ruby:     ~r{^\{([^\}]+)\}\(([^\}]+)\)},
      text:     ~r/^[\s\S]+?(?=[\\<!\[{_*`]| {2,}\n|$)/,
      strikethrough: ~r{\z\A}   # noop
    ]
  end

  defp rules_for(options) do
    rule_updates = []
    if options.gfm do
      rule_updates = [
        escape:        ~r{^\\([\\`*\{\}\[\]()\#+\-.!_>~|])},
        url:           ~r{^(https?:\/\/[^\s<]+[^<.,:;\"\')\]\s])},
        strikethrough: ~r{^~~(?=\S)([\s\S]*?\S)~~},
        text:          ~r{^[\s\S]+?(?=[\\<!\[{_*`~]|https?://| \{2,\}\n|$)}
      ]
      if options.breaks do
        break_updates = [
          br:    ~r{^ *\n(?!\s*$)},
          text:  ~r{^[\s\S]+?(?=[\\<!\[_*`~]|https?://| *\n|$)}
        ]
        rule_updates = Keyword.merge(rule_updates, break_updates)
      end
    else
      if options.pedantic do
        rule_updates = [
          strong: ~r{^__(?=\S)([\s\S]*?\S)__(?!_)|^\*\*(?=\S)([\s\S]*?\S)\*\*(?!\*)},
          em:     ~r{^_(?=\S)([\s\S]*?\S)_(?!_)|^\*(?=\S)([\s\S]*?\S)\*(?!\*)}
        ]
      end
    end
    if options.footnotes do
      rule_updates = Keyword.merge(rule_updates, [footnote: ~r{^\[\^(#{@inside})\]}])
    else
      rule_updates = Keyword.merge(rule_updates, [footnote: ~r{\z\A}]) #noop
    end
    Keyword.merge(basic_rules, rule_updates)
    |> Enum.into %{}
=======
  defp is_image?( {match_text, _, _, _} ), do: String.starts_with?(match_text, "!")
  defp is_image?( {match_text, _, _, _, _} ), do: String.starts_with?(match_text, "!")
  @trailing_newlines ~r{\n*\z}

  defp update_lnb(data = {_, _, %{value: []}, _}), do: data
  defp update_lnb({rest, context, result = %{value: [head|_]}, lnb}) do
    [suffix] = Regex.run(@trailing_newlines, head)
    { rest, context, result, lnb + String.length(suffix) }
>>>>>>> 668b2d09
  end
end<|MERGE_RESOLUTION|>--- conflicted
+++ resolved
@@ -5,11 +5,8 @@
   renderer.
   """
 
-<<<<<<< HEAD
-=======
   alias  Earmark.Error
   alias  Earmark.Helpers.LinkParser
->>>>>>> 668b2d09
   import Earmark.Helpers
   import Earmark.Helpers.StringHelpers, only: [behead: 2]
   import Earmark.Helpers.HtmlHelpers, only: [augment_tag_with_ial: 4]
@@ -25,11 +22,6 @@
     convert_each({src, context, %{context | value: []}, current_lnb}, all_converters())
   end
 
-<<<<<<< HEAD
-  @doc false
-  def convert(src, context) when is_list(src) do
-    convert(Enum.join(src, "\n"), context)
-=======
   @linky_converter_names [:converter_for_link, :converter_for_reflink, :converter_for_footnote, :converter_for_nolink]
 
   defp all_converters do
@@ -50,7 +42,6 @@
       converter_for_inline_ial:         &converter_for_inline_ial/2,
       converter_for_text:               &converter_for_text/2
     ]
->>>>>>> 668b2d09
   end
 
 
@@ -69,22 +60,7 @@
   end
 
 
-<<<<<<< HEAD
-    cond do
-      # escape
-      match = Regex.run(context.rules.escape, src) ->
-        [ match, escaped ] = match
-        convert_each(behead(src, match), context, [ result | escaped ])
-
-      # autolink
-      match = Regex.run(context.rules.autolink, src) ->
-        [ match, link, protocol ] = match
-        { href, text } = convert_autolink(link, protocol)
-        out = renderer.link(href, text)
-        convert_each(behead(src, match), context, [ result | out ])
-=======
   defp walk_converters(converters, data, all_converters)
->>>>>>> 668b2d09
 
   defp walk_converters([], _, _) do
     # This should never happen
@@ -164,37 +140,6 @@
         {:ok, out} -> { behead(src, match), context, prepend(result,  out), lnb }
         _          -> nil
         end
-<<<<<<< HEAD
-        out = reference_link(context, match, alt_text, id)
-        convert_each(behead(src, match), context, [ result | out ])
-
-      # footnotes
-      match = Regex.run(context.rules.footnote, src) ->
-        [match, id] = match
-        out = footnote_link(context, match, id)
-        convert_each(behead(src, match), context, [ result | out ])
-
-
-      # nolink
-      match = Regex.run(context.rules.nolink, src) ->
-        [ match, id ] = match
-        out = reference_link(context, match, id, id)
-        convert_each(behead(src, match), context, [ result | out ])
-
-
-      # strikethrough (gfm)
-      match = Regex.run(context.rules.strikethrough, src) ->
-        [ match, content ] = match
-        out = renderer.strikethrough(convert(content, context))
-        convert_each(behead(src, match), context, [ result | out ])
-
-
-      # strong
-      match = Regex.run(context.rules.strong, src) ->
-        { match, content } = case match do
-          [ m, _, c ] -> {m, c}
-          [ m, c ]    -> {m, c}
-=======
       end
     end
 
@@ -204,7 +149,6 @@
         case footnote_link(context, match, id) do
           {:ok, out} -> { behead(src, match), context, prepend(result,  out), lnb }
           _          -> nil
->>>>>>> 668b2d09
         end
       _           -> nil
     end
@@ -217,41 +161,6 @@
             {:ok, out} -> { behead(src, match), context, prepend(result,  out), lnb }
             _          -> nil
         end
-<<<<<<< HEAD
-        out = renderer.em(convert(content, context))
-        convert_each(behead(src, match), context, [ result | out ])
-
-      # ruby
-      match = Regex.run(context.rules.ruby, src) ->
-        [ match, kanji, kana ] = match
-        out = renderer.ruby(kanji, kana)
-        convert_each(behead(src, match), context, [ result | out ])
-
-      # code
-      match = Regex.run(context.rules.code, src) ->
-        [match, _, content] = match
-        content = String.strip(content)  # this from Gruber
-        out = renderer.codespan(escape(content, true))
-        convert_each(behead(src, match), context, [ result | out ])
-
-      # br
-      match = Regex.run(context.rules.br, src, return: :index) ->
-        out = renderer.br()
-        [ {0, match_len} ] = match
-        convert_each(behead(src, match_len), context, [ result | out ])
-
-
-      # text
-      match = Regex.run(context.rules.text, src) ->
-        [ match ] = match
-        out = escape(context.options.do_smartypants.(match))
-        convert_each(behead(src, match), context, [ result | out ])
-
-      # No match
-      true ->
-        location = String.slice(src, 0, 100)
-        raise("Failed to parse inline starting at: #{inspect(location)}")
-=======
       _             -> nil
     end
   end
@@ -322,7 +231,6 @@
       out = escape(context.options.do_smartypants.(match)) 
       |> hard_line_breaks(context.options.gfm, renderer)
       { behead(src, match), context, prepend(result,  out), lnb }
->>>>>>> 668b2d09
     end
   end
 
@@ -351,10 +259,6 @@
   def mangle_link(link) do
     link
   end
-<<<<<<< HEAD
-
-=======
->>>>>>> 668b2d09
 
   defp output_image_or_link(context, "!" <> _, text, href, title, _lnb) do
     output_image(context.options.renderer, text, href, title)
@@ -393,103 +297,14 @@
       end
   end
 
-<<<<<<< HEAD
-
-  ##############################################################################
-  # Handle adding option specific rules and processors                         #
-  ##############################################################################
-
-  defp noop(text), do: text
-
-  @doc false
-  # this is called by the command line processor to update
-  # the inline-specific rules in light of any options
-  def update_context(context =  %Context{options: options}) do
-    context = %{ context | rules: rules_for(options) }
-    context = if options.smartypants do
-      put_in(context.options.do_smartypants, &smartypants/1)
-    else
-      put_in(context.options.do_smartypants, &noop/1)
-    end
-
-    if options.sanitize do
-      put_in(context.options.do_sanitize, &escape/1)
-    else
-      put_in(context.options.do_sanitize, &noop/1)
-=======
   defp footnote_link(context, _match, id) do
     case Map.fetch(context.footnotes, id) do
       {:ok, %{number: number}} -> {:ok, output_footnote_link(context, "fn:#{number}", "fnref:#{number}", number)}
       _                        -> nil
->>>>>>> 668b2d09
-    end
-  end
-
-
-<<<<<<< HEAD
-  @inside  ~S{(?:\[[^\]]*\]|[^\[\]]|\](?=[^\[]*\]))*}
-  @href    ~S{\s*<?([\s\S]*?)>?(?:\s+['"]([\s\S]*?)['"])?\s*}  #"
-
-  @code ~r{^
-			(`+)		# $1 = Opening run of `
-			(.+?)		# $2 = The code block
-			(?<!`)
-			\1			# Matching closer
-			(?!`)
-  }x
-
-
-  defp basic_rules do
-    [
-      escape:   ~r{^\\([\\`*\{\}\[\]()\#+\-.!_>])},
-      autolink: ~r{^<([^ >]+(@|:\/)[^ >]+)>},
-      url:      ~r{\z\A},  # noop
-      tag:      ~r{^<!--[\s\S]*?-->|^<\/?\w+(?:"[^"]*"|'[^']*'|[^'">])*?>},
-      link:     ~r{^!?\[(#{@inside})\]\(#{@href}\)},
-      reflink:  ~r{^!?\[(#{@inside})\]\s*\[([^\]]*)\]},
-      nolink:   ~r{^!?\[((?:\[[^\]]*\]|[^\[\]])*)\]},
-      strong:   ~r{^__([\s\S]+?)__(?!_)|^\*\*([\s\S]+?)\*\*(?!\*)},
-      em:       ~r{^\b_((?:__|[\s\S])+?)_\b|^\*((?:\*\*|[\s\S])+?)\*(?!\*)},
-      code:     @code,
-      br:       ~r<^ {2,}\n(?!\s*$)>,
-      ruby:     ~r{^\{([^\}]+)\}\(([^\}]+)\)},
-      text:     ~r/^[\s\S]+?(?=[\\<!\[{_*`]| {2,}\n|$)/,
-      strikethrough: ~r{\z\A}   # noop
-    ]
-  end
-
-  defp rules_for(options) do
-    rule_updates = []
-    if options.gfm do
-      rule_updates = [
-        escape:        ~r{^\\([\\`*\{\}\[\]()\#+\-.!_>~|])},
-        url:           ~r{^(https?:\/\/[^\s<]+[^<.,:;\"\')\]\s])},
-        strikethrough: ~r{^~~(?=\S)([\s\S]*?\S)~~},
-        text:          ~r{^[\s\S]+?(?=[\\<!\[{_*`~]|https?://| \{2,\}\n|$)}
-      ]
-      if options.breaks do
-        break_updates = [
-          br:    ~r{^ *\n(?!\s*$)},
-          text:  ~r{^[\s\S]+?(?=[\\<!\[_*`~]|https?://| *\n|$)}
-        ]
-        rule_updates = Keyword.merge(rule_updates, break_updates)
-      end
-    else
-      if options.pedantic do
-        rule_updates = [
-          strong: ~r{^__(?=\S)([\s\S]*?\S)__(?!_)|^\*\*(?=\S)([\s\S]*?\S)\*\*(?!\*)},
-          em:     ~r{^_(?=\S)([\s\S]*?\S)_(?!_)|^\*(?=\S)([\s\S]*?\S)\*(?!\*)}
-        ]
-      end
-    end
-    if options.footnotes do
-      rule_updates = Keyword.merge(rule_updates, [footnote: ~r{^\[\^(#{@inside})\]}])
-    else
-      rule_updates = Keyword.merge(rule_updates, [footnote: ~r{\z\A}]) #noop
-    end
-    Keyword.merge(basic_rules, rule_updates)
-    |> Enum.into %{}
-=======
+    end
+  end
+
+
   defp is_image?( {match_text, _, _, _} ), do: String.starts_with?(match_text, "!")
   defp is_image?( {match_text, _, _, _, _} ), do: String.starts_with?(match_text, "!")
   @trailing_newlines ~r{\n*\z}
@@ -498,6 +313,5 @@
   defp update_lnb({rest, context, result = %{value: [head|_]}, lnb}) do
     [suffix] = Regex.run(@trailing_newlines, head)
     { rest, context, result, lnb + String.length(suffix) }
->>>>>>> 668b2d09
   end
 end