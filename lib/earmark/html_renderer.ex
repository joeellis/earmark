--- conflicted
+++ resolved
@@ -1,14 +1,5 @@
 defmodule Earmark.HtmlRenderer do
 
-<<<<<<< HEAD
-  defmodule EarmarkError do
-    defexception [:message]
-
-    def exception(msg), do: %__MODULE__{message: msg}
-  end
-
-=======
->>>>>>> 668b2d09
   alias  Earmark.Block
   alias  Earmark.Context
   alias  Earmark.Options
@@ -57,13 +48,8 @@
     add_attrs!(context, "<hr/>\n", attrs, [{"class", ["thin"]}], lnb)
   end
 
-<<<<<<< HEAD
-  def render_block(%Block.Ruler{type: "_", attrs: attrs}, _context, _mf) do
-    add_attrs("<hr/>\n", attrs, [{"class", ["medium"]}])
-=======
   defp render_block(%Block.Ruler{lnb: lnb, type: "_", attrs: attrs}, context) do
     add_attrs!(context, "<hr/>\n", attrs, [{"class", ["medium"]}], lnb)
->>>>>>> 668b2d09
   end
 
   defp render_block(%Block.Ruler{lnb: lnb, type: "*", attrs: attrs}, context) do
@@ -83,17 +69,10 @@
   # Blockquote #
   ##############
 
-<<<<<<< HEAD
-  def render_block(%Block.BlockQuote{blocks: blocks, attrs: attrs}, context, mf) do
-    body = render(blocks, context, mf)
-    html = "<blockquote>#{body}</blockquote>\n"
-    add_attrs(html, attrs)
-=======
   defp render_block(%Block.BlockQuote{lnb: lnb, blocks: blocks, attrs: attrs}, context) do
     {context1, body} = render(blocks, context)
     html = "<blockquote>#{body}</blockquote>\n"
     add_attrs!(context1, html, attrs, [], lnb)
->>>>>>> 668b2d09
   end
 
   #########
@@ -247,17 +226,6 @@
     end
   end
 
-<<<<<<< HEAD
-  def attrs_to_string(attrs) do
-    (for { name, value } <- attrs, do: ~s/#{name}="#{Enum.join(value, " ")}"/)
-    |> Enum.join(" ")
-  end
-
-  def add_to(attrs, text) do
-    String.replace(text, ">", " #{attrs}>", global: false)
-  end
-=======
->>>>>>> 668b2d09
 
   ###############################
   # Append Footnote Return Link #
