--- conflicted
+++ resolved
@@ -25,13 +25,6 @@
      {:credo, "~> 0.4.1", only: [:dev, :test]},
      {:dialyxir, "~> 0.3.3", only: [:dev, :test]},
      {:ex_doc, ">= 0.0.0", only: :dev},
-<<<<<<< HEAD
-     # Temporary use of this fork because:
-     # `mix excoveralls.detail --filter ...` is broken, 
-     # PR has been issued: https://github.com/parroty/excoveralls/pull/79
-     {:excoveralls, github: "RobertDober/excoveralls", only: :test},
-=======
->>>>>>> 4255e82a
    ]
   end
 
